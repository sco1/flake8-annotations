--- conflicted
+++ resolved
@@ -35,12 +35,6 @@
   - script: python3 -m pip install poetry && poetry install
     displayName: 'Install Project Environment'
 
-<<<<<<< HEAD
-  - script: pipenv-setup check
-    displayName: 'Check dependency synchronization'
-
-=======
->>>>>>> 1c1d35a3
   - script: flake8
     displayName: 'Lint flake8-annotations'
 
